= image:assets/kapture_logo.svg["KAPTURE", width=64px] kapture:  data format v1.1
:sectnums:
:sectnumlevels: 1
:toc:
:toclevels: 2

This document defines the __kapture__ pivot file format, used to describe SfM (Structure From Motion)
and more generally sensor-acquired data.
This format aims to be as simple as possible, and thus relies on text and binary files.
Here is an example of __kapture__ folder:

.example of a kapture dataset
[source,txt]
----
my_dataset                          # Data root path
├─ sensors/                         # Sensor data root path
│  ├─ sensors.txt                   # list of all sensors with their specifications (required)
│  ├─ rigs.txt                      # rigid geometric relationship between sensors
│  ├─ trajectories.txt              # extrinsics (timestamp, sensor, pose)
│  ├─ records_camera.txt            # recording of 'camera' (timestamp, sensor id and path to image)
│  ├─ records_depth.txt             # recording of 'depth' (timestamp, sensor id and path to depth map)
│  ├─ records_gnss.txt              # recording of 'GNSS' (timestamp, sensor id, location and ...)
│  ├─ records_lidar.txt             # recording of 'lidar' (timestamp, sensor id and path to lidar data)
│  ├─ records_wifi.txt              # recording of 'wifi' (timestamp, sensor id and wifi measurements)
│  ├─ records_SENSOR_TYPE.txt       # SENSOR_TYPE is replaced with custom type. (eg. 'magnetic', 'pressure' ...)
│  └─ records_data/                 # image and lidar data root path
│     ├─ map/cam_01/00001.jpg       # example of image path used in records_camera.txt
│     ├─ map/cam_01/00001.depth     # example of depth map used in records_depth.txt
│     ├─ map/cam_01/00002.jpg
│     ├─ map/cam_01/00002.depth
│     ├─ map/lidar_01/0001.pcd      # example of lidar data path used in records_lidar.txt
│     ├─ query/query001.jpg         # example of image path used in records_camera.txt
│     └─ ...
└─ reconstruction/
   ├─ keypoints/                       # 2D keypoints files
   │  ├─ r2d2_WASF-N8_20k              # identify the type of keypoints, Optional, can be a tar: r2d2_WASF-N8_20k.tar
   │  │  ├─ keypoints.txt              # type of keypoint (shape and dtype)
   │  │  ├─ map/cam_01/00001.jpg.kpt   # keypoints for corresponding image (example)
   │  │  ├─ query/query001.jpg.kpt     # keypoints for corresponding image (example)
   │  │  ├─ ...
   │  ├─ d2_tf                         # identify the type of keypoints, Optional, can be a tar: d2_tf.tar
   │  │  ├─ keypoints.txt              # type of keypoint (shape and dtype)
   │  │  ├─ map/cam_01/00001.jpg.kpt   # keypoints for corresponding image (example)
   │  │  ├─ query/query001.jpg.kpt     # keypoints for corresponding image (example)
   │  │  ├─ ...
   │  ├─ ...
   ├─ descriptors/                     # keypoint descriptors files
   │  ├─ r2d2_WASF-N8_20k              # identify the type of descriptors, Optional, can be a tar: r2d2_WASF-N8_20k.tar
   │  │  ├─ descriptors.txt            # type of descriptor (keypoints type, shape and dtype)
   │  │  ├─ map/cam_01/00001.jpg.desc  # descriptors for corresponding image (example)
   │  │  ├─ query/query001.jpg.desc    # descriptors for corresponding image (example)
   │  │  ├─ ...
   │  ├─ d2_tf                         # identify the type of descriptors, Optional, can be a tar: d2_tf.tar
   │  │  ├─ descriptors.txt            # type of descriptor
   │  │  ├─ map/cam_01/00001.jpg.desc  # descriptors for corresponding image (example)
   │  │  ├─ query/query001.jpg.desc    # descriptors for corresponding image (example)
   │  │  ├─ ...
   │  ├─ ...
   ├─ points3d.txt                  # 3D points of the reconstruction
   ├─ observations.txt              # 2D/3D points corespondences
   ├─ matches/                      # matches files.
   │  ├─ r2d2_WASF-N8_20k           # identify the type of keypoints that are matched, Optional, can be a tar: r2d2_WASF-N8_20k.tar
   │  │  ├─ map/cam_01/00001.jpg.overlapping/cam_01/00002.jpg.matches # example
   │  │  ├─  ...
   │  ├─ d2_tf                      # identify the type of keypoints that are matched, Optional, can be a tar: d2_tf.tar
   │  │  ├─ map/cam_01/00001.jpg.overlapping/cam_01/00002.jpg.matches # example
   │  │  ├─  ...
   │  ├─ ...
   └─ global_features/                 # global feature files
      ├─ AP-GeM-LM18                   # identify the type of global_features, Optional, can be a tar: AP-GeM-LM18.tar
      │  ├─ global_features.txt        # type of global feature
      │  ├─ map/cam_01/00001.jpg.gfeat # example of global feature for corresponding image
      │  ├─ query/query001.jpg.gfeat   # example of global feature for corresponding image
      │  └─ ...
      ├─ DELG                          # identify the type of global_features, Optional, can be a tar: DELG.tar
      │  ├─ global_features.txt        # type of global feature
      │  ├─ map/cam_01/00001.jpg.gfeat # example of global feature for corresponding image
      │  ├─ query/query001.jpg.gfeat   # example of global feature for corresponding image
      │  └─ ...
      ├─ ...
----


== File Structure

The __kapture__ files are split in 2 sub-folders,

 - **sensors** (raw sensor data) on one side,
 - and **reconstruction** (result of computation) on the other side.

Except `sensors.txt`, every files are optionals, and their presence depends
of the acquisition platform and the processing.
Files are either text files, or binary files.
Both text and binary files must comply a common set of rules, defined bellow.

=== sensors
The `sensors` part of __kapture__ data contains the acquired data as well as the sensors characteristics.
The sensors can be cameras but also lidars, wifi, magnetic, pressure or any other sensor.
In the case of cameras, the acquired data are the images, and the sensor characteristics are the
poses (a.k.a extrinsics) and the intrinsic parameters of the cameras.

=== reconstruction
The `reconstruction` part of __kapture__ data contains the result of processing on the sensor data.
It can be:

- keypoints in images,
- keypoints matching,
- image global feature,
- 3d reconstruction.

=== Text files (`.txt`):

Text files must comply the following:

 - utf-8 files,
 - comma separated values (CSV), spaces around comma are ignored,
 - as a consequence, values (eg. path) **must not contains `,` (comma)**,
 - each line starting with `#` (comments), as well as lines containing only blank characters are ignored.

=== Binary files

Text files must comply the following:

 - with extensions `.depth`, `.pcb`, `.kpt`, `.desc`, `.gfeat`, `.matches`,
 - raw binary dump (eg. raw dump of floats),
 - little-endian,
 - for the reconstruction files, the actual data type is described in the corresponding text file
        (eg. `reconstruction/keypoints/keypoints.txt`)

== `├─ sensors/`

This folder contains sensor data. Meaning the acquired data as well as the sensors characteristics.
The sensors can be cameras but also lidars, wifi, magnetic, pressure or any other sensor.
In the case of cameras, the acquired data are the images, and the sensor characteristics are the
poses (a.k.a extrinsics) and the intrinsic parameters of the cameras.

=== `│ ├─ sensors.txt`

This file lists all sensors that have records in the dataset, using one line per physical sensor.
It can also contain the intrinsic parameters of sensors. This file is required.

==== syntax

Each line of the file is composed of :
[source,txt]
----
sensor_device_id, name, sensor_type, [sensor_params]+
----

with:

[cols=">1m,^1e,4",options="header"]
|===
|            field | type   | description
| sensor_device_id | string | The unique identifier of sensor.
|             name | string | the name of the sensor (eg. Hero7). Can be empty.
|      sensor_type | string | The type of sensor among :
                              `camera`, `depth`, `gnss`, `lidar`, `wifi`, `magnetic` or `pressure`.
| [sensor_params]+ | list   | The sensor parameters. It depends on sensor_type.
                              See below for the different types of records and their parameters.
|===

==== camera / depth

In the case of `sensor_type` is `camera` (or `depth`), `[sensor_params]` contains :

[cols=">1m,^1e,4",options="header"]
|===
|            field | type   | description
|            model | string |  the name of the sensors model used, usually a camera projection (same as in https://github.com/colmap/colmap/blob/dev/scripts/python/read_write_model.py#L56[colmap]):
                                SIMPLE_PINHOLE, PINHOLE, SIMPLE_RADIAL, RADIAL, OPENCV, OPENCV_FISHEYE, FULL_OPENCV, FOV, SIMPLE_RADIAL_FISHEYE, RADIAL_FISHEYE, THIN_PRISM_FISHEYE, UNKNOWN_CAMERA
|     model_params | list of floats | parameters of the projection model, usually starts with image size, but depends of the model. (see https://github.com/colmap/colmap/blob/dev/src/base/camera_models.h#L275[colmap] and examples below).
|===


[cols=">1m,4m",options="header"]
|===
| model          | parameters
| UNKNOWN_CAMERA | w, h
| SIMPLE_PINHOLE | w, h, f, cx, cy
| SIMPLE_RADIAL  | w, h, f, cx, cy, k
| RADIAL         | w, h, f, cx, cy, k1, k2
| PINHOLE        | w, h, fx, fy, cx, cy
| OPENCV         | w, h, fx, fy, cx, cy, k1, k2, p1, p2
| FULL_OPENCV    | w, h, fx, fy, cx, cy, k1, k2, p1, p2, k3, k4, k5, k6
|===

with `w` and `h` standing for image with and height. See source conde for other parameters.

WARNING: point to our code instead when available

==== gnss (a.k.a GPS)

In the case of `sensor_type` is `gnss`, `[sensor_params]` contains :

[cols=">1m,^1e,4",options="header"]
|===
|            field | type   | description
|             EPSG | string | Coordinates system used. If empty, assumed `EPSG:4326` for standard WGS84 GPS coordinates.
|===

==== lidar

TODO

==== wifi

Wifi sensor does not have intrinsic parameters.

==== Other sensors

Currently, there is no specific parameters for the other sensors supported.

==== example

.sensors/sensors.txt
[source,txt]
----
# sensor_device_id, name, sensor_type, [sensor_params]+
cam01, Hero7, camera, FULL_OPENCV, 800, 600, 600, 600, 300, 300, 0.,  0.,  0.,  0.,  0.,  0.,  0.,  0.
depth01, kinect, camera, SIMPLE_PINHOLE, 800, 600, 600, 400, 300
phone0, gs9, camera, SIMPLE_RADIAL, 2988, 5312, 2770, 1494, 2656, -0.035
phone01wifi, , wifi
lidar0, , lidar
lidar1, , lidar
gps1, , gnss, EPSG:4326
----

=== `│ ├─ rigs.txt`

It contains the geometric relationship between sensors.
When multiple sensors are mounted on the same rig, their relative position is fixed and thus never changes.

This can be leveraged by some algorithms like bundle adjustment.

==== syntax

Each line of the file is composed of :
[source,txt]
----
rig_device_id, sensor_device_id, qw, qx, qy, qz, tx, ty, tz
----

with:

[cols=">1m,^1e,4",options="header"]
|===
|            field | type   | description
|    rig_device_id | string | Unique identifier of the rig. This `device_id` *must not* be in `sensors.txt`.
| sensor_device_id | string | Unique identifier of the sensor. This `device_id` *must* be in `sensors.txt`.
|   qw, qx, qy, qz | float (x4)| The rotation quaternion from rig to sensor.
|       tx, ty, tz | float (x3)| The translation vector from rig to sensor.
|===

==== example

.sensors/rigs.txt
[source,txt]
----
# rig_device_id, sensor_device_id, qw, qx, qy, qz, tx, ty, tz
rig, cam01, 1, 0, 0, 0, 0, 0, 0
rig, cam02, 1, 0, 0, 0, 10, 0, 0
rig, phone01wifi, 1, 0, 0, 0, -10, 0, 0
----

=== `│ ├─ trajectories.txt`

This file contains the pose of all devices (sensor or rig) in the dataset using one line per (timestamp, device_id).
This file is optional. However, it is required by many algorithms, so if it is missing,
only a subset of the tools will be useful.

==== syntax

each line of the file follow this syntax:

[source,txt]
----
timestamp, device_id, qw, qx, qy, qz, tx, ty, tz
----

with:

[cols=">1m,^1e,4",options="header"]
|===
|            field | type   | description
|        timestamp | uint32 | The timestamp as an integer. Can be POSIX timestamp, a sequence number, or any other ID to designate the record.
|        device_id | string | Unique identifier of the sensor or rig.
|   qw, qx, qy, qz | float (x4)| The rotation quaternion from world to device (same as in colmap).
|       tx, ty, tz | float (x3)| The translation vector from world to device (same as in colmap).
|===

==== example

.sensors/trajectories.txt
[source,txt]
----
# timestamp, device_id, qw, qx, qy, qz, tx, ty, tz
0000, cam01, 1, 0, 0, 0, 0, 0, 0
0000, cam02, 1, 0, 0, 0, 0, 0, 0
0001, cam01, 1, 0, 0, 0, 1, 0, 0
0001, cam02, 1, 0, 0, 0, 1, 0, 0
----

=== `│ ├─ records_camera.txt`

This file defines the images in the dataset, using one line per snapshot.

==== syntax

each line of the file follow this syntax:

[source,txt]
----
timestamp, device_id, image_path
----

with:

[cols=">1m,^1e,4",options="header"]
|===
|            field | type   | description
|        timestamp | uint32 | The timestamp as an integer. Can be POSIX timestamp, a sequence number, or any other ID to designate the record.
|        device_id | string | Unique identifier of the sensor. This `device_id` *must* be in `sensors.txt`.
|       image_path | path   | Path to the image file. The path is relative to `sensors/records_data/`.
|===

==== example

.sensors/records_camera.txt
[source,txt]
----
# timestamp, device_id, image_path
0000, cam01, map/cam_01/00001.jpg
0000, cam02, map/cam_02/00001.jpg
0001, cam01, map/cam_01/00003.jpg
0001, cam02, query/query003.jpg
----

=== `│ ├─ records_depth.txt`

This file defines the depth maps in the dataset, using one line per snapshot.

==== syntax

each line of the file follow this syntax:

[source,txt]
----
timestamp, device_id, depth_map_path
----

with:

[cols=">1m,^1e,4",options="header"]
|===
|            field | type   | description
|        timestamp | uint32 | The timestamp as an integer. Can be POSIX timestamp, a sequence number, or any other ID to designate the record.
|        device_id | string | Unique identifier of the sensor. This `device_id` *must* be in `sensors.txt`.
|   depth_map_path | path   | Path to the depth map file. The path is relative to `sensors/records_data/`.
|===

==== example

.sensors/records_depth.txt
[source,txt]
----
# timestamp, device_id, depth_map_path
0000, depth01, map/cam_01/00001.depth
0000, depth02, map/cam_02/00001.depth
0001, depth01, map/cam_01/00003.depth
0001, depth02, query/query003.depth
----

==== TIPS

If images and depth maps come from a single sensor (same field of view, same timestamps),
you should define a rig including both camera and depth sensor. Thus you can define
a single trajectory for the rig, and it will automatically be defined for both images and depth sensors.
For example:

.sensors/rigs.txt
[source,txt]
----
# rig_device_id, sensor_device_id, qw, qx, qy, qz, tx, ty, tz
RGBD_01, cam01, 1, 0, 0, 0, 0, 0, 0
RGBD_01, depth01, 1, 0, 0, 0, 0, 0, 0
----

=== `│ ├─ records_gnss.txt`

This file defines the GNSS (a.k.a. GPS) in the dataset per timestamp.

==== syntax

each line of the file follow this syntax:

[source,txt]
----
timestamp, device_id, x, y, z, utc, dop
----

with:

[cols=">1m,^1e,4",options="header"]
|===
|            field  | type   | description
|        timestamp  | uint32 | The timestamp in same time referential as other sensors (not GNSS clock).
|        device_id  | string | Unique identifier of the sensor. This `device_id` *must* be in `sensors.txt`.
|          x, y, z  | float  | Coordinates. If `EPSG` in `sensors.txt` is set to `EPSG:4326`, coordinates are
                                longitude (x) in degrees, latitude (y) in degrees, altitude (z) in meters.
|              utc  | uint32 | The UTC timestamp provided by GNSS clock in Unix format. `0` if not available.
|              dop  | float  | The dilution of precision given by GNSS device. `0` if not available.
|===


=== `│ ├─ records_lidar.txt`

This file defines the lidar point clouds in the dataset per timestamp.

==== syntax

each line of the file follow this syntax:

[source,txt]
----
timestamp, device_id, point_cloud_path
----

with:

[cols=">1m,^1e,4",options="header"]
|===
|            field  | type   | description
|        timestamp  | uint32 | The timestamp as an integer. Can be POSIX timestamp, a sequence number, or any other ID to designate the record.
|        device_id  | string | Unique identifier of the sensor. This `device_id` *must* be in `sensors.txt`.
|  point_cloud_path | path   | Path to the point cloud file. The path is relative to `sensors/records_data/`.
|===

=== `│ ├─ records_wifi.txt`

This file defines the wifi recordings in the dataset per timestamp.

==== syntax

each line of the file follow this syntax:

[source,txt]
timestamp, device_id, BSSID, frequency, RSSI, SSID, scan_time_start, scan_time_end

with:

[cols=">1m,^1e,4",options="header"]
|===
|            field  | type   | description
|        timestamp  | uint32 | The timestamp as an integer. Can be POSIX timestamp, a sequence number,
                                or any other ID to designate when this result was last seen.
                                There is no guarantee `timestamp` lies into the range of
                                [`scan_time_start`..`scan_time_end`].
|        device_id  | string | Unique identifier of the sensor. This `device_id` *must* be in `sensors.txt`.
|            BSSID  | string | Basic service set identifiers (BSSID) of the record.
|        frequency  | uint32 | WiFi frequency bands in Hz.
|             RSSI  | float  | Received Signal Strength Indicator.
|             SSID  | string | The network name.
|  scan_time_start  | uint32 | The timestamp when scanning started. 0 means undefined.
|    scan_time_end  | uint32 | The timestamp when scanning ended. 0 means undefined.
|===

==== example

.sensors/records_wifi.txt
[source,txt]
----
# timestamp, device_id, BSSID, frequency, RSSI, SSID, scan_time_start, scan_time_end
0, phone01wifi, BA:98:76:54:32:10, 2400, 120.0, , 0, 10
0, phone01wifi, 01:23:45:67:89:AB, 2400,  33.0, , 0, 10
1, phone01wifi, 24:a4:3c:9e:d2:84, 2400, 122.0, , 0, 10
----

=== `│ ├─ records_bluetooth.txt`

This file defines the bluetooth recordings in the dataset per timestamp.

==== syntax

each line of the file follow this syntax:

[source,txt]
timestamp, device_id, address, RSSI, name

with:

[cols=">1m,^1e,4",options="header"]
|===
|            field  | type   | description
|        timestamp  | uint32 | The timestamp as an integer. Can be POSIX timestamp, a sequence number,
                                or any other ID to designate when this result was last seen.
|        device_id  | string | Unique identifier of the sensor. This `device_id` *must* be in `sensors.txt`.
|          address  | string | The remote device identifiers.
|             RSSI  | float  | Received Signal Strength Indicator.
|             name  | string | The remote device name.
|===


=== `│ ├─ records_accelerometer.txt`

This file defines the accelerometer recordings in the dataset per timestamp.

==== syntax

each line of the file follow this syntax:

[source,txt]
timestamp, device_id, x_acc, y_acc, z_acc

with:

[cols=">1m,^1e,4",options="header"]
|===
|            field  | type   | description
|        timestamp  | uint32 | The timestamp as an integer. Can be POSIX timestamp, a sequence number,
                                or any other ID to designate when this result was last seen.
|        device_id  | string | Unique identifier of the sensor. This `device_id` *must* be in `sensors.txt`.
|            x_acc  | float  | The acceleration along X axis.
|            y_acc  | float  | The acceleration along Y axis.
|            z_acc  | float  | The acceleration along Z axis.
|===


=== `│ ├─ records_gyroscope.txt`

This file defines the gyroscope recordings in the dataset per timestamp.

==== syntax

each line of the file follow this syntax:

[source,txt]
timestamp, device_id, x_speed, y_speed, z_speed

with:

[cols=">1m,^1e,4",options="header"]
|===
|            field  | type   | description
|        timestamp  | uint32 | The timestamp as an integer. Can be POSIX timestamp, a sequence number,
                                or any other ID to designate when this result was last seen.
|        device_id  | string | Unique identifier of the sensor. This `device_id` *must* be in `sensors.txt`.
|          x_speed  | float  | The rotation speed around X axis.
|          y_speed  | float  | The rotation speed around Y axis.
|          z_speed  | float  | The rotation speed around Z axis.
|===


=== `│ ├─ records_magnetic.txt`

This file defines the magnetic recordings in the dataset per timestamp.

==== syntax

each line of the file follow this syntax:

[source,txt]
timestamp, device_id, x_strength, y_strength, z_strength

with:

[cols=">1m,^1e,4",options="header"]
|===
|            field  | type   | description
|        timestamp  | uint32 | The timestamp as an integer. Can be POSIX timestamp, a sequence number,
                                or any other ID to designate when this result was last seen.
|        device_id  | string | Unique identifier of the sensor. This `device_id` *must* be in `sensors.txt`.
|       x_strength  | float  | The strength of the magnetic field along X axis.
|       y_strength  | float  | The strength of the magnetic field along Y axis.
|       z_strength  | float  | The strength of the magnetic field along Z axis.
|===


=== `│  ├─ records_SENSOR_TYPE.txt`

These files defines snapshot of a custom (not specified) sensor.

==== syntax

where each line of the file follow this syntax:

[source,txt]
----
timestamp, device_id, data
----

[cols=">1m,^1e,4",options="header"]
|===
|            field | type   | description
|        timestamp | uint32 | The timestamp as an integer. Can be POSIX timestamp, a sequence number, or any other ID to designate the record.|        device_id | string | Unique identifier of the sensor or rig.
|             data | path \| list of parameters | Depends of each sensor type: either a path to data files or a list of parameters.
|===

==== example

.records_SENSOR_TYPE.txt
[source,txt]
----
# timestamp, device_id, data_or_filepath
0, 0, my_custom_sensor/0000.dat
1, 0, my_custom_sensor/0001.dat
----

For cameras and lidars, it is not possible to store the record (image or point cloud) in the records file, so it is stored in the `sensors/records_data/` subdirectory, and the records file only contains a relative path to the actual data file.


=== `│ ├─ records_data/`

Root path of sensing data binary files (eg. images, depth maps, lidar point clouds).
There are no constraints on the structure of the sub-folders.

This flexibility allows usage of existing data hierarchies (e.g. academic datasets)
without having to copy all the files into a specific structure.

For instance, it is possible to group data files per sensor,
or to create distinct hierarchies for map data (or train data) and query data (or test data).

.records_data/ example
----
└─ sensors/                         # Sensor data root path
   └─ records_data/                 # image, depth maps and lidar data root path
      ├─ map
      │  ├─ cam_01/
      │  │  ├─ 00001.jpg
      │  │  ├─ 00001.depth
      │  │  ├─ 00002.jpg
      │  │  └─ 00002.depth
      │  ├─ cam_02/
      │  │  ├─ 00001.jpg
      │  │  ├─ 00001.depth
      │  │  ├─ 00002.jpg
      │  │  └─ 00002.depth
      │  └─ lidar_01/
      │     ├─ 0000001.pcd
      │     └─ 0000002.pcd
      └─ query
         ├─ query001.jpg
         ├─ query001.depth
         ├─ query002.jpg
         ├─ query002.depth
         ├─ query003.jpg
         └─ query003.depth
----

=== `│ ├─ records_data/*.depth`

A single depth file contains a single depth map.

==== syntax

A `.depth` file is an array of float formatted as binary.
The data type of the array is signed float on 32 bits.
Each float value represent a distance in meters from the sensor origin plane.
The size of the array is specified in the sensor parameters (sensors.txt).
The first pixel of the array correspond to the upper left corner.
The second pixel is the next on the row, and so on.

== `├─ reconstruction/`

The `reconstruction` part of __kapture__ contains the result of processing.

=== `│ ├─ keypoints/`

This directory contains image key-points related files.

==== structure

This directory is a collection of extracted keypoints.
Each subdirectory correspond to a different type of keypoint.
The subdirectories are organised as follow:

 - `keypoints.txt` files describes the type of key-points (shape and dtype),
 - a set of binary `.kpt` files describes key-points of images.
   There is one key-points file per image, and the file tree must
  *strictly follow the same path and naming* as `sensors/records_data/`.

==== example

.reconstruction/keypoints/
----
├─ reconstruction/
│  ├─ keypoints/                       # 2D keypoints files
│  │  ├─ r2d2_WASF-N8_20k
│  │  │  ├─ keypoints.txt              # type of keypoint
│  │  │  ├─ map/cam_01/00001.jpg.kpt   # example of keypoints for corresponding image
│  │  │  ├─ query/query001.jpg.kpt     # example of keypoints for corresponding image
│  │  │  ├─ ...
│  │  ├─ d2_tf
│  │  │  ├─ keypoints.txt              # type of keypoint
│  │  │  ├─ map/cam_01/00001.jpg.kpt   # example of keypoints for corresponding image
│  │  │  ├─ query/query001.jpg.kpt     # example of keypoints for corresponding image
│  │  │  ├─ ...
│  │  ├─ ...
----

=== `│ │ ├─ keypoints.txt`

This text file describes the type of key-points.

==== syntax

The file contains a single line, following this syntax:

[source,txt]
----
name, dtype, dsize
----

with:

[cols=">1m,^1e,4",options="header"]
|===
|            field | type   | description
|             name | string | The name of the detector, for information only.
|            dtype | string | type of data. Can be native python type or numpy type (without the numpy prefix).
|            dsize | int    | number of data per key-point.
|===

It may also optionally contains some comments (lines starting with `#`) or blank lines.

==== example

.reconstruction/keypoints/r2d2_WASF-N8_20k/keypoints.txt
[source,txt]
----
# name, dtype, dsize
SIFT, float32, 6
----

=== `│ │ ├─ *.kpt`

Contains all key-points of a single image using one line per key-point.

==== syntax

A `.kpt` file is an array formatted as binary.
The data type of the array is specified by `dtype` in `keypoints.txt`.
The array contains as many lines as there are key-points.
The length of a key-point (a line) is specified by `dsize` in `keypoints.txt`.
Each line of the array starts with the `[x, y]` pixel coordinates of the key-point (`[0, 0]` is the upper left corner),
then optionally (and according to `dsize`) followed by other values.
The meaning of those values depends on the key-point type (e.g. scale and orientation for sift, affine matrix).

==== example

.reconstruction/keypoints/r2d2_WASF-N8_20k/map/cam_01/image000.jpg.kpt (in binary format)
[source,txt]
----
#  x,   y, scale, orient.
[100, 100, 0, 0,
 ...
 640, 480, 1, 2]
----

=== `│ ├─ descriptors/`

This directory contains key-points descriptors related files.

==== structure

This directory is a collection of extracted keypoints descriptors.
Each subdirectory correspond to a different type of descriptors.
The subdirectories are organised as follow:

- `descriptors.txt` files describes the type of descriptors (keypoints type, shape and dtype),
 - a set of binary `.desc` files describes key-point descriptors of images.
   There is one descriptors file per image, and the file tree must
  *strictly follow the same path and naming* as `sensors/records_data/`.

==== Example

.reconstruction/descriptors/
----
├─ reconstruction/
│  ├─ descriptors/                     # keypoint descriptors files
│  │  ├─ r2d2_WASF-N8_20k
│  │  │  ├─ descriptors.txt            # type of descriptor
│  │  │  ├─ map/cam_01/00001.jpg.desc  # example of descriptors for corresponding image
│  │  │  ├─ query/query001.jpg.desc    # example of descriptors for corresponding image
│  │  │  ├─ ...
│  │  ├─ d2_tf
│  │  │  ├─ descriptors.txt            # type of descriptor
│  │  │  ├─ map/cam_01/00001.jpg.desc  # example of descriptors for corresponding image
│  │  │  ├─ query/query001.jpg.desc    # example of descriptors for corresponding image
│  │  │  ├─ ...
│  │  ├─ ...
----

=== `│ │ ├─ descriptors.txt`

This text file describes the type of descriptors.

==== syntax

The file contains a single line, following this syntax:

[source,txt]
----
name, dtype, dsize, keypoints_type
----

with:

[cols=">1m,^1e,4",options="header"]
|===
|            field | type   | description
|             name | string | The name of the descriptor, for information only.
|            dtype | string | type of data. Can be native python type or numpy type (without the numpy prefix).
|            dsize | int    | size of a descriptor.
|            keypoints_type | string | The name of the directory which contains the keypoints that are being described.
|===

It may also optionally contains some comments (lines starting with `#`) or blank lines.

==== example

`reconstruction/descriptors/r2d2_WASF-N8_20k/descriptors.txt`:
[source,txt]
----
# name, dtype, dsize, keypoints_type
SIFT, uint8, 128, r2d2_WASF-N8_20k
----

=== `│ │ ├─ *.desc`

Contains all key-points descriptors of a single image using one line per descriptor.
Descriptors must be stored in same order than their corresponding key-points.

==== syntax

A `.desc` file is an array formatted as binary.
The data type of the array is specified by `dtype` in `descriptors.txt`.
The array contains as many lines as there are key-points, and thus descriptors.
The length of a descriptor (a line) is specified by `dsize` in `descriptors.txt`.
Descriptors must be stored in same order than their corresponding key-points (`.kpt`) file.

==== example

.reconstruction/descriptors/r2d2_WASF-N8_20k/map/cam_01/00001.jpg.desc (in binary format)
[source,txt]
----
[5.9, 10.7, ...,  0.6, 30.0,
 ...
 60.5, 0.48, ..., 1.3, 35.3]
----

=== `│ ├─ global_features/`

This directory contains global image features related files.

==== structure

This directory is a collection of extracted keypoints.
Each subdirectory correspond to a different type of keypoint.
The subdirectories are organised as follow:

 - `global_features.txt` files describes the type of global features,
 - a set of binary `.gfeat` files describes global feature of images.
   There is one global feature file per image, and the file tree must
  *strictly follow the same path and naming* as `sensors/records_data/`.

==== example

.reconstruction/global_features/
----
├─ reconstruction/
│  ├─ global_features/                 # global feature files
│  │  ├─ AP-GeM-LM18
│  │  │  ├─ global_features.txt        # type of global feature
│  │  │  ├─ map/cam_01/00001.jpg.gfeat # example of global feature for corresponding image
│  │  │  ├─ query/query001.jpg.gfeat   # example of global feature for corresponding image
│  │  │  └─ ...
│  │  ├─ DELG
│  │  │  ├─ global_features.txt        # type of global feature
│  │  │  ├─ map/cam_01/00001.jpg.gfeat # example of global feature for corresponding image
│  │  │  ├─ query/query001.jpg.gfeat   # example of global feature for corresponding image
│  │  │  └─ ...
│  │  ├─ ...
----

=== `│ │ ├─ global_features.txt`

This text file describes the type of global features.

==== syntax

The file contains a single line, following this syntax:

[source,txt]
----
name, dtype, dsize
----

with:

[cols=">1m,^1e,4",options="header"]
|===
|            field | type   | description
|             name | string | The name of the global feature, for information only.
|            dtype | string | type of data. Can be native python type or numpy type (without the numpy prefix).
|            dsize | int    | length of a global feature.
|===

It may also optionally contains some comments (lines starting with `#`) or blank lines.

==== example

.reconstruction/global_features/AP-GeM-LM18/global_features.txt
[source,txt]
----
# Deep Image Retrieval - See: https://github.com/naver/deep-image-retrieval
# name, dtype, dsize
dirtorch, float32, 2048
----

=== `│ │ ├─ *.gfeat`

Contains all global features of a single image.

==== syntax

A `.gfeat` file is an array formatted as binary.
The data type of the array is specified by `dtype` in `global_features.txt`.
The length of the array is specified by `dsize` in `global_features.txt`.

==== example

.reconstruction/global_features/AP-GeM-LM18/map/cam_01/image01.jpg.gfeat (in binary format)
[source,txt]
----
[100, 100, .... 0, 0]
----

=== `│ ├─ points3d.txt`

This text file contains 3D points, using one line per point.

==== syntax

[source,txt]
----
X, Y, Z, [R, G, B]
----

Where:
[cols=">1m,^1e,4",options="header"]
|===
|            field | type   | description
|          X, Y, Z | float (x3) | 3-D coordinates of the point.
|          R, G, B | uint8  | The RGB color of the point (optional).
|===

==== example

.reconstruction/points3d.txt
[source,txt]
----
# X, Y, Z, [R, G, B]
2.13521, 4.23587, 1.8745, 0, 0, 0
2.14789, 6.21458, 1.4578, 133, 42, 255
----


=== `│ ├─ observations.txt`

This file contains all 3D points observations, using one line per 3D-point.

==== syntax

[source,txt]
----
point3d_id, [image_path, feature_id]*
----

[cols=">1m,^1e,4",options="header"]
|===
|            field | type   | description
|       point3d_id | uint32 | Line number (0-based index) of the 3D point in the `points3d.txt` file.
|   keypoints_type | string | The name of the directory that contains the keypoints that the feature_id refers to
|       image_path | path   | Path to the image file. The path is relative to `sensors/records_data/`.
|       feature_id | uint32 | Index (0-based) of the feature in the corresponding keypoints (.kpt) file.
|===

==== example

.reconstruction/observations.txt
[source,txt]
----
# point3d_id, [keypoints_type, image_path, feature_id]*
0, cam_01/00002.jpg, r2d2_WASF-N8_20k, 152, r2d2_WASF-N8_20k, cam_01/00005.jpg, 1564
1, cam_01/00002.jpg, r2d2_WASF-N8_20k, 4551, r2d2_WASF-N8_20k, cam_02/00003.jpg, 5415
----

=== `│ ├─ matches/`

This directory contains all 2D matches of all images, using one file per *image pair*.

Note that matches are different than observations, since a match
has not necessarily a 3-D consistency, and hence 3-D point.

==== syntax

The `.matches` files are binary dump of numpy array of type `np.float64` on 3 columns, where each row is a feature matching, first column is index of feature in first image, second column is the index of the feature in the second image, 3rd column encodes a quality score.

==== example

.reconstruction/matches/
[source,txt]
----
└─ matches/
   └─ map/
      └─ cam_01/
         └─ 00001.jpg.overlapping/
            ├─ map/
            │  ├─ cam_01/
            │  │  ├─ 00002.jpg.matches
            │  │  └─ 00003.jpg.matches
            │  └─ cam_02/
            │     ├─ 00001.jpg.matches
            │     └─ 00002.jpg.matches
            └─ query/
               └─ query001.jpg.matches
   └─ matches/                      # matches files.
      ├─ r2d2_WASF-N8_20k
      │  └─ cam_01/
      │     └─ 00001.jpg.overlapping/
      │       ├─ map/
      │       │  ├─ cam_01/
      │       │  │  ├─ 00002.jpg.matches
      │       │  │  └─ 00003.jpg.matches
      │       │  └─ cam_02/
      │       │     ├─ 00001.jpg.matches
      │       │     └─ 00002.jpg.matches
      │       └─ query/
      │          └─ query001.jpg.matches
      ├─ d2_tf
      │     └─ 00001.jpg.overlapping/
      │       ├─ map/
      │       │  ├─ cam_01/
      │       │  │  ├─ 00002.jpg.matches
      │       │  │  └─ 00003.jpg.matches
      │       │  └─ cam_02/
      │       │     ├─ 00001.jpg.matches
      │       │     └─ 00002.jpg.matches
      │       └─ query/
      │          └─ query001.jpg.matches
      ├─ ...
...
----

=== `│ | ├─ \*.overlapping/*.matches`

==== syntax

The path of the `.matches` files meet the following pattern:

[source,txt]
----
<image_path1>.overlapping/<image_path2>.matches
----

with:

[cols=">1m,^1e,4",options="header"]
|===
|            field | type   | description
|      image_path1 | path   | Path to the image 1 file. The path is relative to `sensors/records_data/`.
|      image_path2 | path   | Path to the image 2 file. The path is relative to `sensors/records_data/`.
|===

NOTE: by convention `image_path1 < image_path2` (with `<` lexicographic comparator).

==== example

.cam1/img000.jpg.overlapping/cam1/img001.jpg.matches (binary dump)
[source,txt]
----
[17.0, 123.0, 0.7894, .... 1678.0, 3540.0, 0.3214]
----

<<<<<<< HEAD
The `.matches` files are binary dump of numpy array of type `np.float64` on 3 columns, where each row is a feature matching, first column is index of feature in first image, second column is the index of the feature in the second image, 3rd column encodes a quality score.
=======
=== tarfile

It is possible to replace some of the recontruction folders with a tar (see which at the top of the document).
The content of the tarball should match the format described above. Read and Write operations are supported.
Overwriting a file within the tar with result in wasted space (the updated file will be appended to the tar file) so be carefull.
In order to use the tar files, you will have to open them before loading the kapture data:
TO COMPLETE API IMPLICATIONS OF THAT CHANGE
----

>>>>>>> 563d854b

== Camera axis

Concerning camera axis, __kapture__ follows the computer vision convention (see fig below).
__Colmap__, __openmvg__, __ros-camera__ also use the same coordinate system.

.camera axis kapture : X ⇒ Right, Y ⇒ Down, Z ⇒ Front
image:assets/frame_cv.svg[camera axis kapture,width=500]

=== other axis orientations

Bundler uses the camera coordinate system usually found in *computer graphics* (see fig below).

.camera axis bundler : X ⇒ Right, Y ⇒ Up, Z ⇒ Back
image:assets/frame_cg.svg[camera axis bundler,width=500]


Realsense-ros (t265) use the ros-body axis orientation (see fig below).
For more details see https://www.ros.org/reps/rep-0103.html#axis-orientation.

.camera axis ros-body : X ⇒ Front, Y ⇒ Left, Z ⇒ Up
image:assets/frame_ros.svg[camera axis ros-body,width=500]

For reference, librealsense (different from realsense-ros) uses a different axis orientation for each sensor (see below).

.librealsense reference
image:https://raw.githubusercontent.com/IntelRealSense/librealsense/master/doc/img/T265_sensor_extrinsics.png[camera axis librealsense,width=500]

==== examples

From the computer graphics (cg) coordinate system to kapture:

[source,python]
----
q_cg_to_kapture = quaternion.quaternion(0, 1, 0, 0) # rotate by Pi around X
matrix_cg_to_kapture = kapture.PoseTransform(r=q_cg_to_kapture)
# matrix_cg_to_kapture.inverse() = matrix_cg_to_kapture (-Pi around X is the same as Pi around X)
pose_kapture = kapture.PoseTransform.compose([matrix_cg_to_kapture, pose_cg, matrix_cg_to_kapture])
----

From the ros-body (ros) coordinate system to kapture:
[source,python]
----
q_ros_to_kapture = quaternion.quaternion(0.5, 0.5, -0.5, 0.5)
matrix_ros_to_kapture = kapture.PoseTransform(r=q_ros_to_kapture)
pose_kapture = kapture.PoseTransform.compose([matrix_ros_to_kapture, pose_ros, matrix_ros_to_kapture.inverse()])
----

== Version History

==== 1.0

Initial version of the format

==== 1.1

Multiple feature support in observations + tarfile support<|MERGE_RESOLUTION|>--- conflicted
+++ resolved
@@ -1083,11 +1083,6 @@
 [17.0, 123.0, 0.7894, .... 1678.0, 3540.0, 0.3214]
 ----
 
-<<<<<<< HEAD
-The `.matches` files are binary dump of numpy array of type `np.float64` on 3 columns, where each row is a feature matching, first column is index of feature in first image, second column is the index of the feature in the second image, 3rd column encodes a quality score.
-=======
-=== tarfile
-
 It is possible to replace some of the recontruction folders with a tar (see which at the top of the document).
 The content of the tarball should match the format described above. Read and Write operations are supported.
 Overwriting a file within the tar with result in wasted space (the updated file will be appended to the tar file) so be carefull.
@@ -1095,8 +1090,6 @@
 TO COMPLETE API IMPLICATIONS OF THAT CHANGE
 ----
 
->>>>>>> 563d854b
-
 == Camera axis
 
 Concerning camera axis, __kapture__ follows the computer vision convention (see fig below).
